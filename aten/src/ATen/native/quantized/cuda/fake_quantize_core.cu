--- conflicted
+++ resolved
@@ -88,30 +88,6 @@
     TensorIterator &iter, TensorIterator &iter_mask, int64_t quant_min, int64_t quant_max) {
   // TODO(future, optional): read once, write twice.  Not done at the moment
   //   for simplicity, as we do not expect this to be a bottleneck.
-<<<<<<< HEAD
-
-  // write mask
-  gpu_kernel(iter_mask,
-    [=] GPU_LAMBDA (float input_val, float scale, int64_t zero_point) -> bool {
-      float inv_scale = 1.0f / scale;
-      const auto qval = static_cast<int64_t>(std::nearbyint(input_val * inv_scale) + zero_point);
-      return ((quant_min <= qval) && (qval <= quant_max));
-    });
-
-  // write fake_quant
-  gpu_kernel(iter,
-    [=] GPU_LAMBDA (float input_val, float scale, int64_t zero_point) -> float {
-      float inv_scale = 1.0f / scale;
-      return (fminf(
-                  quant_max,
-                  fmaxf(
-                      quant_min,
-                      static_cast<int64_t>(
-                          std::nearbyint(input_val * inv_scale) +
-                          zero_point))) -
-              zero_point) *
-          scale;
-=======
   AT_DISPATCH_FLOATING_TYPES_AND_HALF(iter.dtype(), "fake_quantize_channel_cachemask_cuda_mask_type_handling", [&] {
     // write mask
     gpu_kernel(iter_mask,
@@ -119,11 +95,8 @@
         float inv_scale = 1.0f / scale;
         const auto qval = static_cast<int64_t>(std::nearbyint(input_val * inv_scale) + zero_point);
         return ((quant_min <= qval) && (qval <= quant_max));
->>>>>>> 8be5b1ca
     });
 
-<<<<<<< HEAD
-=======
     // write fake_quant
     gpu_kernel(iter,
       [=] GPU_LAMBDA (scalar_t input_val, float scale, int64_t zero_point) -> scalar_t {
@@ -141,7 +114,6 @@
   });
 }
 
->>>>>>> 8be5b1ca
 void _fake_quantize_grad_learnable_channel_kernel_cuda(TensorIterator &iter, int64_t quant_min, int64_t quant_max, float grad_factor) {
   gpu_kernel_multiple_outputs(iter,
     [=] GPU_LAMBDA (float x_input, float dy_input, float scale_input, float zero_point_input) -> thrust::tuple<float, float, float> {
