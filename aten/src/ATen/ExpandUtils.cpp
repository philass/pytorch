#include <ATen/ExpandUtils.h>

#include <c10/util/irange.h>

namespace at {

namespace {
// NOTE: are_expandable did a similar check, please keep them sync if change is needed
template <typename Container>
Container infer_size_impl(IntArrayRef a, IntArrayRef b) {
  size_t dimsA = a.size();
  size_t dimsB = b.size();
  size_t ndim = dimsA > dimsB ? dimsA : dimsB;
  Container expandedSizes(ndim);

  // Use ptrdiff_t to ensure signed comparison.
  for (ptrdiff_t i = (ptrdiff_t)ndim - 1; i >= 0; --i) {
    ptrdiff_t offset = ndim - 1 - i;
    ptrdiff_t dimA = dimsA - 1 - offset;
    ptrdiff_t dimB = dimsB - 1 - offset;
    int64_t sizeA = (dimA >= 0) ? a[dimA] : 1;
    int64_t sizeB = (dimB >= 0) ? b[dimB] : 1;

    TORCH_CHECK(
        sizeA == sizeB || sizeA == 1 || sizeB == 1,
        "The size of tensor a (", sizeA,
        ") must match the size of tensor b (", sizeB,
        ") at non-singleton dimension ", i);

      // 1s map to the other size (even 0).
      expandedSizes[i] = sizeA == 1 ? sizeB : sizeA;
  }

  return expandedSizes;
}
}

std::vector<int64_t> infer_size(IntArrayRef a, IntArrayRef b) {
  return infer_size_impl<std::vector<int64_t>>(a, b);
}

DimVector infer_size_dimvector(IntArrayRef a, IntArrayRef b) {
  return infer_size_impl<DimVector>(a, b);
}

<<<<<<< HEAD
template <typename Container>
std::tuple<Container, Container> inferExpandGeometryImpl(
=======
template<typename Container>
C10_ALWAYS_INLINE InferExpandGeometryResult<Container> inferExpandGeometryImpl(
>>>>>>> 98fcdb80
    IntArrayRef tensor_sizes,
    IntArrayRef tensor_strides,
    IntArrayRef sizes) {
  int64_t ndim = sizes.size();
  int64_t tensor_dim = tensor_sizes.size();

  if (tensor_dim == 0) {
<<<<<<< HEAD
    return std::make_tuple(
        Container(sizes.begin(), sizes.end()), Container(ndim, 0));
  }

  std::tuple<Container, Container> result{Container(ndim), Container(ndim)};
  auto& expandedSizes = std::get<0>(result);
  auto& expandedStrides = std::get<1>(result);
=======
    return InferExpandGeometryResult<Container>(sizes, ndim);
  }

  InferExpandGeometryResult<Container> result(ndim);
  auto& expandedSizes = result.sizes;
  auto& expandedStrides = result.strides;
>>>>>>> 98fcdb80

  // create a new geometry for the tensors
  for (int64_t i = ndim - 1; i >= 0; --i) {
    int64_t offset = ndim - 1 - i;
    int64_t dim = tensor_dim - 1 - offset;
    int64_t size = (dim >= 0) ? tensor_sizes[dim] : 1;
    int64_t stride = (dim >= 0) ? tensor_strides[dim]
                                : expandedSizes[i + 1] * expandedStrides[i + 1];
    int64_t targetSize = sizes[i];
    if (targetSize == -1) {
      TORCH_CHECK(
          dim >= 0,
          "The expanded size of the tensor (",
          targetSize,
          ") isn't allowed in a leading, non-existing dimension ",
          i);
      targetSize = size;
    }
    if (size != targetSize) {
      TORCH_CHECK(
          size == 1,
          "The expanded size of the tensor (",
          targetSize,
          ") must match the existing size (",
          size,
          ") at non-singleton dimension ",
          i,
          ".  Target sizes: ",
          sizes,
          ".  Tensor sizes: ",
          tensor_sizes);
      size = targetSize;
      stride = 0;
    }
    expandedSizes[i] = size;
    expandedStrides[i] = stride;
  }
  return result;
}

std::tuple<std::vector<int64_t>, std::vector<int64_t>> inferExpandGeometry(
    IntArrayRef tensor_sizes,
    IntArrayRef tensor_strides,
    IntArrayRef sizes) {
<<<<<<< HEAD
  return inferExpandGeometryImpl<std::vector<int64_t>>(
      tensor_sizes, tensor_strides, sizes);
}

std::tuple<DimVector, DimVector> inferExpandGeometry_dimvector(
=======
  auto result = inferExpandGeometryImpl<std::vector<int64_t>>(
      tensor_sizes, tensor_strides, sizes);
  return std::make_tuple(std::move(result.sizes), std::move(result.strides));
}

InferExpandGeometryResult<DimVector> inferExpandGeometry_dimvector(
>>>>>>> 98fcdb80
    IntArrayRef tensor_sizes,
    IntArrayRef tensor_strides,
    IntArrayRef sizes) {
  return inferExpandGeometryImpl<DimVector>(
      tensor_sizes, tensor_strides, sizes);
}


// This function returns a dense and non-overlapping strides, which keeps the same layout permutation
// as the input `tensor_strides`, computed based on the input `tensor_sizes`.
// Note:
// 1. This function expects the inputs `tensor_strides` and `tensor_sizes` are non-dense or overlapping,
//    If the inputs are densed and non-overlapping, the output strides will be the same as `tensor_strides`.
//    However, this function won't check whether inputs are dense or overlapping, so the whole function will
//    still be executed even the inputs are already dense and non-overlapping, this will cause slowness.
//
//    Please verify whether the inputs are non-dense or overlapping before calling this function if possible,
//    if the inputs come from a tensor, you can check this through `is_non_overlapping_and_dense()`
//
// 2. The strides propagation rule that is used in this function is exactily the same as what is being used in
//    TensorIterator. Please refer to https://github.com/pytorch/pytorch/pull/42922 for more details

std::vector<int64_t> infer_dense_strides(IntArrayRef tensor_sizes, IntArrayRef tensor_strides) {

  TORCH_CHECK(tensor_sizes.size() == tensor_strides.size(),
    "Input sizes and strides should have same size but got ", tensor_sizes.size(), " and ", tensor_strides.size());

  size_t ndim = tensor_sizes.size();
  if (ndim == 0) {
    return {};
  }
  if (ndim == 1) {
    return {1};
  }

  std::vector<int64_t> perm(ndim);
  // initialize perm with n-1, n-2, ..., 1, 0
  std::iota(perm.rbegin(), perm.rend(), 0);

  // The following sorting algorithm has exactly the same behavior as TensorIterator
  // This is to make sure we have the same stride propagation everywhere.

  // return -1 if dim0 should come before dim1
  // return  1 if dim0 should come after dim1
  // return  0 if comparison is ambiguous
  auto should_swap = [&](size_t dim0, size_t dim1) {
    int64_t stride0 = tensor_strides[dim0];
    int64_t stride1 = tensor_strides[dim1];

    // if any stride is 0, treat it as ambiguous comparison to
    // keep the same behavior as TensorIterator
    if (stride0 == 0 || stride1 == 0) {
      return 0;
    }
    if (stride0 < stride1) {
      return -1;
    }
    if (stride0 > stride1) {
      return 1;
    }
    // for equal strides, the dimension with smaller size goes front
    if (tensor_sizes[dim0] > tensor_sizes[dim1]) {
      return 1;
    }
    return 0;
  };

  // Insertion sort (stable) indices in `perm` based on input tensor's stride and shape,
  // all dimensions with 0 stride won't move. This is the same behavior as TensorIterator.
  // eg. Given tensor with size/stride (6, 5, 4, 3, 2)/(6, 0, 120, 0, 1), the initial `perm`
  //     is (4, 3, 2, 1, 0) and the sorted `perm` will be (4, 3, 0, 1, 2)
  for (const auto i : c10::irange(1, ndim)) {
    auto dim1 = i;
    for (const auto j : c10::irange(1, i + 1)) {
      auto dim0 = i - j;
      int comparison = should_swap(perm[dim0], perm[dim1]);
      if (comparison > 0) {
        std::swap(perm[dim0], perm[dim1]);
        dim1 = dim0;
      }
      else if (comparison < 0) {
        break;
      }
    }
  }

  // compute output strides which preserves the input tensor's memory layout
  std::vector<int64_t> out_strides(ndim);
  int64_t curr_stride = 1;
  for (size_t i = 0; i < ndim; ++i) {
    int64_t idx = perm[i];
    out_strides[idx] = curr_stride;
    // Note: for size 0, we simply treated it as 1, it really doesn't matter here
    // since the total number of element is 0.
    if (tensor_sizes[idx] > 1) {
      curr_stride *= tensor_sizes[idx];
    }
  }
  return out_strides;
}

} // namespace at<|MERGE_RESOLUTION|>--- conflicted
+++ resolved
@@ -43,13 +43,8 @@
   return infer_size_impl<DimVector>(a, b);
 }
 
-<<<<<<< HEAD
-template <typename Container>
-std::tuple<Container, Container> inferExpandGeometryImpl(
-=======
 template<typename Container>
 C10_ALWAYS_INLINE InferExpandGeometryResult<Container> inferExpandGeometryImpl(
->>>>>>> 98fcdb80
     IntArrayRef tensor_sizes,
     IntArrayRef tensor_strides,
     IntArrayRef sizes) {
@@ -57,22 +52,12 @@
   int64_t tensor_dim = tensor_sizes.size();
 
   if (tensor_dim == 0) {
-<<<<<<< HEAD
-    return std::make_tuple(
-        Container(sizes.begin(), sizes.end()), Container(ndim, 0));
-  }
-
-  std::tuple<Container, Container> result{Container(ndim), Container(ndim)};
-  auto& expandedSizes = std::get<0>(result);
-  auto& expandedStrides = std::get<1>(result);
-=======
     return InferExpandGeometryResult<Container>(sizes, ndim);
   }
 
   InferExpandGeometryResult<Container> result(ndim);
   auto& expandedSizes = result.sizes;
   auto& expandedStrides = result.strides;
->>>>>>> 98fcdb80
 
   // create a new geometry for the tensors
   for (int64_t i = ndim - 1; i >= 0; --i) {
@@ -117,20 +102,12 @@
     IntArrayRef tensor_sizes,
     IntArrayRef tensor_strides,
     IntArrayRef sizes) {
-<<<<<<< HEAD
-  return inferExpandGeometryImpl<std::vector<int64_t>>(
-      tensor_sizes, tensor_strides, sizes);
-}
-
-std::tuple<DimVector, DimVector> inferExpandGeometry_dimvector(
-=======
   auto result = inferExpandGeometryImpl<std::vector<int64_t>>(
       tensor_sizes, tensor_strides, sizes);
   return std::make_tuple(std::move(result.sizes), std::move(result.strides));
 }
 
 InferExpandGeometryResult<DimVector> inferExpandGeometry_dimvector(
->>>>>>> 98fcdb80
     IntArrayRef tensor_sizes,
     IntArrayRef tensor_strides,
     IntArrayRef sizes) {
