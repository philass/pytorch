# ${generated_comment}

from torch import Tensor, Generator, strided, memory_format, contiguous_format, strided
from typing import List, Tuple, Optional, Union, Any, ContextManager, Callable, overload, Iterator, NamedTuple, Sequence, TypeVar
from typing_extensions import Literal
from torch._six import inf

<<<<<<< HEAD
from torch.types import _int, _float, _bool, Number, _dtype, _device, _qscheme, _size, _layout
=======
from torch.types import _int, _float, _bool, Number, _dtype, _device, _qscheme, _size, _layout, SymInt
>>>>>>> bd032cd8
import torch

import builtins

${function_hints}

${all_directive}<|MERGE_RESOLUTION|>--- conflicted
+++ resolved
@@ -5,11 +5,7 @@
 from typing_extensions import Literal
 from torch._six import inf
 
-<<<<<<< HEAD
-from torch.types import _int, _float, _bool, Number, _dtype, _device, _qscheme, _size, _layout
-=======
 from torch.types import _int, _float, _bool, Number, _dtype, _device, _qscheme, _size, _layout, SymInt
->>>>>>> bd032cd8
 import torch
 
 import builtins
