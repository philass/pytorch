--- conflicted
+++ resolved
@@ -58,14 +58,10 @@
 
     def __init__(self, file_name):
         super().__init__(file_name, mode='w')
-<<<<<<< HEAD
         if isinstance(file_name, BytesIO):
             self.prefix = "archive"
         else:
             self.prefix = "/".join(file_name.strip("/").split('/')[1:])
-=======
-        self.prefix = "archive"
->>>>>>> 697d086a29 (remove need for torch in torch.package)
         super().writestr(f"{self.prefix}/.data/version", "6\n")
 
     def write_record(self, file_name, str_or_bytes, size=None):
@@ -89,7 +85,6 @@
             self.prefix = "archive"
         else:
             self.prefix = "/".join(file_name.strip("/").split('/')[1:])
-        self.prefix = "archive"
         for record in prefixed_records:
             self.records.append(record[len(self.prefix)+1:])
 
