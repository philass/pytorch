import torch._C._lazy
import torch.distributed as dist
import os

from datetime import timedelta


def mark_step(device: str = "lazy:0", wait=False):
    """Triggers a mark step, which amounts to
    - collecting a group of 'live' lazy tensors to index into the compilation cache
      (lowering/compiling their IR graphs if not cached)
    - kicking off execution of the compiled function
    - (optionally, wait=True) waiting for cpu-side execution to complete (does not sync the accelerator)
    """
    # TODO(whc) expand this to include backend hooks and align with XLA backend needs
    torch._C._lazy._mark_step(device, [], wait=wait)


def wait_device_ops(devices=None):
    """Waits for all the async operations on the given devices to complete.
    Args:
      devices (string..., optional): The devices whose async ops need to be waited
        for. If empty, all the local devices will be waited for.
    """
    if devices is None:
        devices = []
    torch._C._lazy._wait_device_ops(devices=devices)

<<<<<<< HEAD

def create_lazy_process_group(store: dist.Store, rank: int, size: int, timeout: timedelta):
    """
    Create a ProcessGroup that is dedicated to handle lazy devices for torch.distributed.
    Args:
        store (dist.Store): key/value store accessible to all workers, used
                            to exchange connection/address information.
        rank (int): Rank of the current process (it should be a
                    number between 0 and ``size``-1).
        size (int): Number of processes participating in the job.
        timeout (timedelta): Timeout for operations executed against
                             the process group.
    Returns:
        A new LazyProcessGroup instance.
    """
    return LazyProcessGroup(store, rank, size, timeout)


def lazy_comm_hook(state: object, bucket: dist.GradBucket) -> torch.futures.Future[torch.Tensor]:
    """
    A hook that compose LazyTensor with DistributedDataParallel. Ideally, one just need LazyProcessGroup.
    Since dist._Work doesn't provide a way to set the value in its torch.futures.Future object, we have
    to rely on this hook to set the right value.

    Args:
        state (object): Not used at all.
        bucket: (dist.GradBucket): The bucket of gradients for all_reduce.

    Returns:
        A Future that contains a LazyTensor.
    """
    assert os.environ.get('LTC_TS_CUDA', False)

    buffer = bucket.buffer()

    cuda_buffer = buffer.to(torch.device('cuda', buffer.device.index))
    torch.distributed.all_reduce(cuda_buffer)
    buffer.copy_(cuda_buffer)

    fut = torch.futures.Future()
    fut.set_result(buffer)

    return fut


class LazyProcessGroup(dist.ProcessGroup):
    """
    A class to build a custom dist.ProcessGroup instance which overwrites
    the ``dist.ProcessGroup.getBackendName()``, ``dist.ProcessGroup.allgather()``,
    ``dist.ProcessGroup.allreduce()``, ``dist.ProcessGroup.broadcast()``
    methods to handle lazy devices. It currently only works for NCCL and
    CUDA backend devices.
    Args:
        store (dist.Store): key/value store accessible to all workers, used
                            to exchange connection/address information.
        rank (int): Rank of the current process (it should be a
                    number between 0 and ``size``-1).
        size (int): Number of processes participating in the job.
        timeout (timedelta): Timeout for operations executed against
                             the process group.
    """
    def __init__(self, store: dist.Store, rank: int, size: int, timeout: timedelta):
        assert os.environ.get('LTC_TS_CUDA', False)
        dist.ProcessGroup.__init__(self, rank, size)
        self.nccl_pg = dist.ProcessGroupNCCL(store, rank, size, timeout)

    def getBackendName(self):
        return "Lazy"

    def allgather(self, output_tensor_lists, input_tensor_list, opts=None):
        # The device index in output_tensor_lists could be wrong. Let's use the input_tensor_list's.
        cuda_output_tensor_lists = [
            [tensor.to(torch.device('cuda', input_tensor_list[0].device.index)) for tensor in tensor_list]
            for tensor_list in output_tensor_lists
        ]
        cuda_input_tensor_list = [tensor.to(torch.device('cuda', tensor.device.index)) for tensor in input_tensor_list]
        if opts == None:
            work = self.nccl_pg.allgather(cuda_output_tensor_lists, cuda_input_tensor_list)
        else:
            work = self.nccl_pg.allgather(cuda_output_tensor_lists, cuda_input_tensor_list, opts)
        work.wait()
        for tensor_list, cuda_tensor_list in zip(output_tensor_lists, cuda_output_tensor_lists):
            for tensor, cuda_tensor in zip(tensor_list, cuda_tensor_list):
                tensor.copy_(cuda_tensor)
        return work

    def allreduce(self, tensor_list, opts=None):
        cuda_tensor_list = [tensor.to(torch.device('cuda', tensor.device.index)) for tensor in tensor_list]
        work = self.nccl_pg.allreduce(cuda_tensor_list, opts)
        work.wait()
        for tensor, cuda_tensor in zip(tensor_list, cuda_tensor_list):
            tensor.copy_(cuda_tensor)
        return work

    def broadcast(self, tensor_list, opts=None):
        cuda_tensor_list = [tensor.to(torch.device('cuda', tensor.device.index)) for tensor in tensor_list]
        work = self.nccl_pg.broadcast(cuda_tensor_list, opts)
        work.wait()
        for tensor, cuda_tensor in zip(tensor_list, cuda_tensor_list):
            tensor.copy_(cuda_tensor)
        return work
=======
def sync_multi(tensors, devices):
    """
    Sync the list of lazy tensors so there IR get lowered for the activate backend
    and the compiled computation graph get cached.
    """
    torch._C._lazy._sync_multi(tensors, devices)

def get_tensor_id(tensor):
    """Return a unique id of the lazy tensor maintained by LTC"""
    return torch._C._lazy._get_tensor_id(tensor)
>>>>>>> 151a28f5
<|MERGE_RESOLUTION|>--- conflicted
+++ resolved
@@ -26,7 +26,16 @@
         devices = []
     torch._C._lazy._wait_device_ops(devices=devices)
 
-<<<<<<< HEAD
+def sync_multi(tensors, devices):
+    """
+    Sync the list of lazy tensors so there IR get lowered for the activate backend
+    and the compiled computation graph get cached.
+    """
+    torch._C._lazy._sync_multi(tensors, devices)
+
+def get_tensor_id(tensor):
+    """Return a unique id of the lazy tensor maintained by LTC"""
+    return torch._C._lazy._get_tensor_id(tensor)
 
 def create_lazy_process_group(store: dist.Store, rank: int, size: int, timeout: timedelta):
     """
@@ -127,16 +136,4 @@
         work.wait()
         for tensor, cuda_tensor in zip(tensor_list, cuda_tensor_list):
             tensor.copy_(cuda_tensor)
-        return work
-=======
-def sync_multi(tensors, devices):
-    """
-    Sync the list of lazy tensors so there IR get lowered for the activate backend
-    and the compiled computation graph get cached.
-    """
-    torch._C._lazy._sync_multi(tensors, devices)
-
-def get_tensor_id(tensor):
-    """Return a unique id of the lazy tensor maintained by LTC"""
-    return torch._C._lazy._get_tensor_id(tensor)
->>>>>>> 151a28f5
+        return work