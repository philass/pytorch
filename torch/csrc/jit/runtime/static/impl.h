--- conflicted
+++ resolved
@@ -347,7 +347,7 @@
 /// List/Tuple/Dict of Tensors. Complex output types such as List of Lists are
 /// not supported.
 
-class MemoryPlanner {
+class TORCH_API MemoryPlanner {
  public:
   explicit MemoryPlanner(
       StaticRuntime* runtime,
@@ -371,6 +371,11 @@
     return reused_tensors_;
   }
 
+  static size_t computeAlignedTensorSize(size_t nbytes);
+  static at::DataPtr allocateBuffer(
+      size_t size,
+      at::DeviceType deviceType = at::kCPU);
+
  private:
   // ivalues created in one run but not managed by MemoryPlanner
   std::vector<IValue*> unmanaged_ivalues_;
@@ -390,9 +395,6 @@
   // size_t managed_output_bytes_{0};
   // size_t reused_output_tensors_{0};
   // at::DataPtr output_buffer_; // allocated each time we call Run()
-
-  static size_t compute_aligned_tensor_size(size_t nbytes);
-  static at::DataPtr allocate_buffer(size_t size);
 };
 
 // NOLINTNEXTLINE(cppcoreguidelines-pro-type-member-init)
@@ -454,7 +456,6 @@
   std::vector<IValue> outputs_;
 };
 
-<<<<<<< HEAD
 //  Map each value to all values that are alive at the same time.
 using LivenessMap = std::unordered_map<const Value*, std::set<const Value*>>;
 
@@ -506,7 +507,5 @@
     const std::unordered_set<const Value*>& always_alive,
     AliasDb& db);
 
-=======
->>>>>>> ce2a04fd
 } // namespace jit
 } // namespace torch