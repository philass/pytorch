# Owner(s): ["oncall: jit"]

import operator
import unittest
from textwrap import dedent

import torch
from torch import nn
from torch.testing import FileCheck
from torch.testing._internal.common_methods_invocations import sample_inputs_cat_concat
from torch.testing._internal.common_utils import make_tensor
from torch.testing._internal.jit_utils import JitTestCase, execWrapper
from typing import List, Any

if __name__ == "__main__":
    raise RuntimeError(
        "This test file is not meant to be run directly, use:\n\n"
        "\tpython test/test_jit.py TESTNAME\n\n"
        "instead."
    )

# XXX: still in prototype
class TestSymbolicShapeAnalysis(JitTestCase):
    def setUp(self):
        self.prev_symbolic_shapes_test_enabled = (
            torch._C._jit_symbolic_shapes_test_mode_enabled()
        )
        torch._C._jit_set_symbolic_shapes_test_mode(True)

    def tearDown(self):
        torch._C._jit_set_symbolic_shapes_test_mode(
            self.prev_symbolic_shapes_test_enabled
        )

    def test_shape_analysis(self):
        @torch.jit.script
        def foo(x, y):
            return x * y

        inputs = list(foo.graph.inputs())

        def prop_shapes_on_graph(inp0, inp1):
            inputs[0].setType(inputs[0].type().with_sizes(inp0))
            inputs[1].setType(inputs[1].type().with_sizes(inp1))
            torch._C._jit_pass_propagate_shapes_on_graph(foo.graph)

        prop_shapes_on_graph([1, 6, 5], [1, 7, 1, 5])
        FileCheck().check("1, 7, 6, 5").run(foo.graph)

        # None implicitly creates a new symbolic symbol
        prop_shapes_on_graph([None, None], [None, None, None])
        output_shape = foo.graph.findNode("aten::mul").output().type().symbolic_sizes()
        inp0_shape = inputs[0].type().symbolic_sizes()
        inp1_shape = inputs[1].type().symbolic_sizes()

        # output shape dim 0 should be taken from the second inp dim0
        # other two dims we cannot infer and are given a new symbolic shape
        self.assertEqual(output_shape[0], inp1_shape[0])
        self.assertFalse(output_shape[1] in inp0_shape + inp1_shape)
        self.assertFalse(output_shape[2] in inp0_shape + inp1_shape)

        # XXX: symbolic shapes are represented with an increasing counter of unique
        # values, use `_new_symbolic_shape_symbol` api instead of specifying negative
        # dimensions directly so there is no chance of collision between manual number
        # and current counter value.
        sym1 = torch._C._new_symbolic_shape_symbol()
        sym2 = torch._C._new_symbolic_shape_symbol()
        sym3 = torch._C._new_symbolic_shape_symbol()
        prop_shapes_on_graph([sym1, 1, sym3], [1, sym2, sym3])
        output_shape = foo.graph.findNode("aten::mul").output().type().symbolic_sizes()
        self.assertEqual(output_shape[0], sym1)
        self.assertEqual(output_shape[1], sym2)
        self.assertEqual(output_shape[2], sym3)

    def test_shared_shape_graph(self):
        @torch.jit.script
        def foo(x, y):
            return x * y, x / y

        mul_node = foo.graph.findNode("aten::mul")
        div_node = foo.graph.findNode("aten::div")

        mul_graph = torch._C._jit_shape_compute_graph_for_node(mul_node)
        div_graph = torch._C._jit_shape_compute_graph_for_node(div_node)
        self.assertIsNotNone(mul_graph)
        self.assertIs(mul_graph, div_graph)

    def test_write(self):
        @torch.jit.script
        def foo(a, b):
            return a * b

        # broadcast appends cant be removed, so we bail on propagation
        torch._C._jit_pass_propagate_shapes_on_graph(foo.graph)
        FileCheck().check("Tensor = aten::mul").run(foo.graph)

        @torch.jit.script
        def foo(y):
            x = [1, 2, 3, 4]
            x[0] = 5
            return y.view(x)

        torch._C._jit_pass_propagate_shapes_on_graph(foo.graph)
        FileCheck().check("Tensor = aten::view").run(foo.graph)

    def test_if_propagation(self):
        @torch.jit.script
        def foo(i: int, z):
            x = torch.ones([2, 3, 4, 5])
            y = z.view([z.size(i), 3, 2, z.size(i)])
            if i == 4:
                return x
            else:
                return y

        torch._C._jit_pass_constant_propagation(foo.graph)
        torch._C._jit_pass_propagate_shapes_on_graph(foo.graph)
        view = foo.graph.findNode("aten::view")

        def neg_to_one(li):
            return [elem if elem >= 0 else -1 for elem in li]

        self.assertEqual(
            neg_to_one(view.output().type().symbolic_sizes()), [-1, 3, 2, -1]
        )
        if_out = next(foo.graph.findNode("prim::If").outputs())
        self.assertEqual(neg_to_one(if_out.type().symbolic_sizes()), [-1, 3, -1, -1])

    def test_unary_shape_functions(self):
        unary_ops = [
            torch.nn.functional.hardtanh,
        ]
        for fn in unary_ops:
            t = torch.jit.trace(fn, (torch.rand([4, 4])))
            ten_input = next(t.graph.inputs())
            ten_input.setType(ten_input.type().with_sizes([2, 2]))
            torch._C._jit_pass_propagate_shapes_on_graph(t.graph)
            self.assertEqual(next(t.graph.outputs()).type().symbolic_sizes(), [2, 2])

    def test_unary_shape_fns_inplace(self):
        def mul_inplace(x: torch.Tensor):
            y = x.mul_(2)
            return y

        unary_ops = [mul_inplace]
        for fn in unary_ops:
            # t = torch.jit.trace(fn, torch.rand([4, 4]))  # For some reason tracing is erroring out.
            t = torch.jit.script(fn)
            ten_input = next(t.graph.inputs())
            ten_input.setType(ten_input.type().with_sizes([2, 2]))
            torch._C._jit_pass_propagate_shapes_on_graph(t.graph)
            self.assertEqual(next(t.graph.outputs()).type().symbolic_sizes(), [2, 2])

    def test_binary_shape_functions(self):
        binary_ops = [
            operator.__mul__,
            operator.__truediv__,
            operator.__gt__,
            operator.__add__,
        ]

        for fn in binary_ops:
            size_1 = [1, 4, 8]
            size_2 = [4, 1, 8]
            t = torch.jit.trace(fn, (torch.rand([4]), torch.rand([4])))
            inputs = list(t.graph.inputs())
            inputs[0].setType(inputs[0].type().with_sizes(size_1))
            inputs[1].setType(inputs[1].type().with_sizes(size_2))
            torch._C._jit_pass_propagate_shapes_on_graph(t.graph)
            self.assertEqual(next(t.graph.outputs()).type().symbolic_sizes(), [4, 4, 8])
            break

    def test_binary_shape_fns_inplace(self):
        def div_inplace_tensor(x: torch.Tensor, y: torch.Tensor):
            z = x.div_(y)
            return z

        def add_inplace_tensor(x: torch.Tensor, y: torch.Tensor):
            z = x.add_(y)
            return z

        binary_ops = [
            div_inplace_tensor,
            add_inplace_tensor,
        ]

        for fn in binary_ops:
            size_1 = [4, 4, 8]  # x (can't broadcast because it's an inplace op)
            t = torch.jit.script(fn)
            inputs = list(t.graph.inputs())
            inputs[0].setType(inputs[0].type().with_sizes(size_1))
            # Intentionally not populate the type of inputs[1]
            torch._C._jit_pass_propagate_shapes_on_graph(t.graph)
            self.assertEqual(next(t.graph.outputs()).type().symbolic_sizes(), [4, 4, 8])

    def test_size_and_sizes(self):
        @torch.jit.script
        def foo(x, y):
            return x.view(y.size(0), 8, y.size(-1))

        @torch.jit.script
        def foo2(x, y):
            return x.view(y.size())

        for graph in [foo.graph, foo2.graph]:
            inputs = list(graph.inputs())
            sym1 = torch._C._new_symbolic_shape_symbol()

            inputs[1].setType(inputs[1].type().with_sizes([5, 8, sym1]))
            torch._C._jit_pass_propagate_shapes_on_graph(graph)
            self.assertEqual(
                next(graph.outputs()).type().symbolic_sizes(), [5, 8, sym1]
            )

    def test_adaptive_avg_pool2d(self):
        inps = [
            [(1, 64, 8, 9), (5, 7)],
            [(1, 64, 10, 9), (7)],
            [(1, 64, 10, 9), (5, None)],
            [(1, 8, 4, 3), (None, None)],
            [(1, 8, 4, 3), (None, 5)],
        ]

        for inp in inps:
            t = torch.randn(*inp[0])
            out_size = torch.nn.functional.adaptive_avg_pool2d(t, inp[1]).size()

            def foo(x):
                return torch.nn.functional.adaptive_avg_pool2d(x, inp[1])

            fn = torch.jit.trace(foo, (t,))
            torch._C._jit_erase_non_input_shape_information(fn.graph)
            torch._C._jit_pass_peephole(fn.graph)
            torch._C._jit_pass_constant_propagation(fn.graph)
            self.checkShapeAnalysis(out_size, fn.graph, assert_propagation=True)

    def test_arange_shape(self):
        # no opinfo for tensor constructors
        inps = [
            (10,),
            (10, 10),
            (0, 10),
            (0, 1000),
            (1, -1, -1),
            (1, 0, -1),
            (1, 2, 1),
            (0.6, 0.89, 0.1),
            (1, 10, 0.3),
            (1, 10, 4),
            (0.6, 0.7, 0.8),
            (1, 10, 0.3),
            # (True,),  TODO: https://github.com/pytorch/pytorch/issues/63405
            # (False,), TODO: https://github.com/pytorch/pytorch/issues/63405
            (0, 5),
            (0, 5, 2),
            (0, 5 + 1e-6),
            (0, 5 - 1e-6),
            (10, -1 + 1e-6, -1),
            (10, -1, -1),
            (10, -1 - 1e-6, -1),
        ]

        for inp in inps:
            funcs_template = dedent(
                """
            def func():
                return torch.arange({args})
            """
            )

            inp_s = str(inp)[1:-1]  # remove tuple parens
            funcs_str = funcs_template.format(args=inp_s)
            scope = {}
            execWrapper(funcs_str, globals(), scope)
            cu = torch.jit.CompilationUnit(funcs_str)
            self.checkShapeAnalysis(
                list(cu.func().size()),
                cu.func.graph,
                assert_propagation=True,
                constant_prop=False,
            )

    def test_shape_embedding_bag(self):
        # TODO: merge into opinfos, having difficulties there
        with torch.no_grad():

            def make_arg(shape, low=None, high=None):
                return make_tensor(
                    shape,
                    device="cpu",
                    dtype=torch.int64,
                    low=low,
                    high=high,
                    requires_grad=False,
                )

            nn_inps = (
                (
                    make_arg((40,), 0, 9),
                    torch.nn.Embedding(20, embedding_dim=64, max_norm=1.0),
                ),
                (make_arg((2, 4), 0, 9), torch.nn.Embedding(10, 20, sparse=True)),
                (make_arg(()), torch.nn.Embedding(0, 0, sparse=True)),
                (make_arg((2, 4), 0, 9), torch.nn.Embedding(10, 0, sparse=True)),
                (make_arg((4,), 0, 21), torch.nn.Embedding(22, 5, max_norm=1.0)),
                (
                    make_arg((2,), 0, 1),
                    torch.nn.Embedding.from_pretrained(
                        torch.arange(6.0).view(2, 3),
                        max_norm=2.0,
                        norm_type=0.5,
                        scale_grad_by_freq=False,
                        sparse=True,
                    ),
                ),
            )

            for inp, module in nn_inps:
                kwargs = {
                    "weight": module.weight.detach(),
                    "padding_idx": module.padding_idx,
                    "max_norm": module.max_norm,
                    "norm_type": module.norm_type,
                    "scale_grad_by_freq": module.scale_grad_by_freq,
                    "sparse": module.sparse,
                }

                out_size = torch.nn.functional.embedding(inp, **kwargs).size()

                def foo(x):
                    return torch.nn.functional.embedding(inp, **kwargs)

                fn = torch.jit.trace(foo, (inp.detach(),), check_trace=False)

                self.checkShapeAnalysis(
                    out_size, fn.graph, assert_propagation=True, constant_prop=False
                )

    def test_shape_concat(self):
        # TODO: unify with opinfo tests, traces of lists dont preserve sizes in IR
        sample_inputs = sample_inputs_cat_concat(None, "cpu", torch.float, False)

        class CatMod(nn.Module):
            __constants__ = ["dim"]

            def __init__(self, dim=0):
                super(CatMod, self).__init__()
                self.dim = dim

            def forward(self, x, y):
                return torch.cat([x, y], dim=self.dim)

        for inp in sample_inputs:
            mod = torch.jit.script(CatMod(**inp.kwargs).eval())

            args = inp.input
            self.assertTrue(len(args) == 2)
            out_size = mod(*args).size()
            inps = list(mod.graph.inputs())
            inps[1].setType(inps[1].type().with_sizes(args[0].size()))
            inps[2].setType(inps[2].type().with_sizes(args[1].size()))
            self.checkShapeAnalysis(out_size, mod.graph, assert_propagation=True)

    def test_returning_input_symbolic_shapes(self):
        mm = torch.jit.freeze(torch.jit.script(nn.Conv2d(16, 33, 3, stride=2).eval()))
        inps = list(mm.graph.inputs())
        inps[1].setType(inps[1].type().with_sizes([None, None, None, None]))
        shape_compute_graph = torch._C._jit_pass_propagate_shapes_on_graph_and_build_compute(
            mm.graph
        )
        g = shape_compute_graph.partial_eval_shape_graph()
        # to make into a jit function cant have multiple outputs
        g.makeMultiOutputIntoTuple()
        func = torch._C._create_function_from_graph("partial_eval_graph", g)
        out = func([20, 16, 5, 10])
        # first four outputs should be unknown symbolic shapes from input
        self.assertEqual(out[0:4], [20, 16, 5, 10])
        # last two are two new symbolic dims - height and width
        self.assertEqual(out[4:], list(mm(torch.rand([20, 16, 5, 10])).size()[2:]))

    def test_partial_eval_graph_conv(self):
        mm = torch.jit.freeze(torch.jit.script(nn.Conv2d(16, 33, 3, stride=2).eval()))
        shape_compute_graph = torch._C._jit_pass_propagate_shapes_on_graph_and_build_compute(
            mm.graph
        )
        output_sizes = (
            mm.graph.findNode("aten::conv2d").output().type().symbolic_sizes()
        )

        # calculating 0, 2 and 3 index
        for i in [0, 2, 3]:
            self.assertTrue(output_sizes[i] < 0)
        self.assertTrue(output_sizes[1] >= 0)
        g = shape_compute_graph.partial_eval_shape_graph()
        # to make into a jit function cant have multiple outputs
        g.makeMultiOutputIntoTuple()
        func = torch._C._create_function_from_graph("partial_eval_graph", g)
        inp = torch.randn(20, 16, 5, 10)
        output = func([20, 16, 5, 10])
        output_eager = list(mm(inp).size())
        for o, oe in zip(output, output_eager[0:1] + output_eager[2:]):
            self.assertEqual(o, oe)

    def checkSymShapeCompute(
        self, shape_compute_graph, nodes, node_output_sizes, shape_inputs
    ):
        g = shape_compute_graph.partial_eval_shape_graph()
        self.assertTrue(len(list(g.inputs())) == len(shape_inputs))
        output_sym_map = shape_compute_graph.graph_output_to_symbolic_shape_dim()
        # map from sym shape -> index
        sym_shape_to_index = {}
        for index, output in enumerate(g.outputs()):
            sym_shape_to_index[output_sym_map[output]] = index

        g.makeMultiOutputIntoTuple()
        func = torch._C._create_function_from_graph("partial_eval_graph", g)
        sym_outputs = func(*shape_inputs)

        for node, output_shape in zip(nodes, node_output_sizes):
            output_type_sizes = node.output().type().symbolic_sizes()
            for i, sym_shape in enumerate(output_type_sizes):
                if sym_shape >= 0:
                    self.assertEqual(sym_shape, output_shape[i])
                else:
                    sym_shape_index = sym_shape_to_index[sym_shape]
                    self.assertEqual(sym_outputs[sym_shape_index], output_shape[i])

    def test_partial_eval_stitching(self):
        conv1 = torch.nn.Conv2d(
            3, 64, kernel_size=(7, 7), stride=(2, 2), padding=(3, 3), bias=False
        )
        max_pool = torch.nn.MaxPool2d(
            kernel_size=3, stride=2, padding=1, dilation=1, ceil_mode=False
        )
        conv2 = nn.Conv2d(
            64, 128, kernel_size=(3, 3), stride=(2, 2), padding=(1, 1), bias=False
        )

        mod = torch.jit.freeze(
            torch.jit.script(nn.Sequential(conv1, max_pool, conv2).eval())
        )

        conv1_output = conv1(torch.rand(1, 3, 224, 224))
        max_pool_output = max_pool(conv1_output)
        conv2_output = conv2(max_pool_output)

        shape_compute_graph = torch._C._jit_pass_propagate_shapes_on_graph_and_build_compute(
            mod.graph
        )
        nodes = [mod.graph.findNode("aten::max_pool2d")] + list(
            mod.graph.findAllNodes("aten::conv2d")
        )
        output_shapes = [
            max_pool_output.size(),
            conv1_output.size(),
            conv2_output.size(),
        ]
        self.checkSymShapeCompute(
            shape_compute_graph, nodes, output_shapes, ([1, 3, 224, 224],)
        )

    def test_refinement_through_graph_stitching(self):
        class TwoConvs(torch.nn.Module):
            def __init__(self):
                super(TwoConvs, self).__init__()
                self.conv1 = torch.nn.Conv2d(
                    3, 64, kernel_size=(7, 7), stride=(2, 2), padding=(3, 3), bias=False
                )
                self.conv2 = torch.nn.Conv2d(
                    3, 64, kernel_size=(7, 7), stride=(2, 2), padding=(3, 3), bias=False
                )

            def forward(self, x):
                a = self.conv1(x)
                b = self.conv2(x)
                return a + b

        mod = torch.jit.freeze(torch.jit.script(TwoConvs()).eval())
        inp_tensor = list(mod.graph.inputs())[1]
        inp_tensor.setType(inp_tensor.type().with_sizes([None, None, None, None]))
        torch._C._jit_pass_propagate_shapes_on_graph(mod.graph)
        outs = list(next(mod.graph.outputs()).node().inputs())
        out1 = outs[0].type().symbolic_sizes()
        out2 = outs[1].type().symbolic_sizes()
        self.assertTrue(out1[2] != out2[2])
        self.assertTrue(out1[3] != out2[3])
        # by joining partial eval graphs of both convs we are able to recognize the output shapes
        # are equivalent
        torch._C._jit_pass_propagate_shapes_on_graph_and_build_compute(mod.graph)
        out1 = outs[0].type().symbolic_sizes()
        out2 = outs[1].type().symbolic_sizes()
        self.assertEqual(out1, out2)

    def test_stitching_multi_output(self):
        max_pool = torch.nn.MaxPool2d(
            kernel_size=3,
            stride=2,
            padding=1,
            dilation=1,
            ceil_mode=False,
            return_indices=True,
        )
        tensor = torch.rand(1, 3, 224, 224)
        mod = torch.jit.trace(max_pool, (tensor,))
        mod = torch.jit.freeze(mod.eval())
        inp = list(mod.graph.inputs())[1]
        inp.setType(inp.type().with_sizes([None, None, None, None]))
        output_tensor = list(mod(tensor)[0].size())
        self.run_pass("lower_all_tuples", mod.graph)
        shape_compute_graph = torch._C._jit_pass_propagate_shapes_on_graph_and_build_compute(
            mod.graph
        )
        max_pool_node = mod.graph.findNode("aten::max_pool2d_with_indices")
        outs = list(max_pool_node.outputs())
        self.assertEqual(
            outs[0].type().symbolic_sizes(), outs[1].type().symbolic_sizes()
        )
        g = shape_compute_graph.partial_eval_shape_graph()
        # to make into a jit function cant have multiple outputs
        g.makeMultiOutputIntoTuple()
        func = torch._C._create_function_from_graph("partial_eval_graph", g)
        mapping = shape_compute_graph.graph_output_to_symbolic_shape_dim()
        output_shape = func(tensor.size())
        # the first 4 dims are input sym dimensions, then the ,
        self.assertEqual(list(output_shape[0:4]), list(tensor.size()))
        self.assertEqual(list(output_shape[4:]), output_tensor[2:])

    def test_sym_ir_parsing(self):
        graph_str1 = """graph(%x.1 : Float(SS(-2), SS(-3))):
                        %3 : int = prim::Constant[value=1]()
                        %4 : Tensor = aten::add(%x.1, %x.1, %3)
                        return (%4)"""
        g = torch._C.parse_ir(graph_str1)
        inp = next(g.inputs())
        out = inp.type().symbolic_sizes()
        self.assertEqual(out, [-2, -3])

    def test_stitching_concat(self):

        @torch.jit.script
        def foo1(a, b, x, y):
            return (a / b) + torch.cat([x, y])

        @torch.jit.script
        def foo2(a, b, x, y):
            return (a / b) + torch.cat([x, y], dim=-2)

        for foo in [foo1, foo2]:
            g = foo.graph
            for inp in foo.graph.inputs():
                inp.setType(inp.type().with_sizes([None, None]))

<<<<<<< HEAD
        shape_compute_graph = torch._C._jit_pass_propagate_shapes_on_graph_and_build_compute(
            foo.graph
        )
        nodes = (
            [g.findNode("aten::div")]
            + [g.findNode("aten::add")]
            + [g.findNode("aten::cat")]
        )
=======
            shape_compute_graph = torch._C._jit_pass_propagate_shapes_on_graph_and_build_compute(foo.graph)
            nodes = [g.findNode("aten::div")] + [g.findNode("aten::add")] + [g.findNode("aten::cat")]
>>>>>>> 35d4a805

            inps = [1, 10], [20, 10], [15, 1], [5, 1]
            output_shapes = [[20, 10], [20, 10], [20, 1]]

            self.checkSymShapeCompute(shape_compute_graph, nodes, output_shapes, inps)

    @unittest.skipIf(
        not hasattr(torch.jit, "_shapes"), "shape functions not loaded in python"
    )
    def test_shape_function_includes(self):
        inp_shape = [1, 16, 5, 10]
        weight_shape = [33, 16, 3, 3]
        bias = None
        stride = [2, 2]
        padding = [0, 0]
        dilation = [1, 1]
        groups = 1
        res = torch.jit._shapes.conv2d(
            inp_shape, weight_shape, bias, stride, padding, dilation, groups
        )
        self.assertEqual(res, [1, 33, 2, 4])

        m1_shape = [10, 20]
        m2_shape = [20, 10]
        res = torch.jit._shapes.matmul(m1_shape, m2_shape)
        self.assertEqual(res, [10, 10])

    def test_register_function_error_checking(self):
        # this will error before registering on global map, so
        # no issue in overwriting schema mappings
        @torch.jit.script
        def foo(x, y):
            return x + y

        node = foo.graph.findNode("aten::add")

        @torch.jit.script
        def wrong_input_types(x, y):
            x: List[int] = []
            return x
        with self.assertRaisesRegex(RuntimeError, "Expected supertype of int"):
            torch._C._jit_register_shape_compute_graph_for_node(node, wrong_input_types.graph)

        @torch.jit.script
        def wrong_output_types(x: List[int], y: List[int]):
            x: List[Tensor] = []
            return x

        with self.assertRaisesRegex(RuntimeError, "but got graph_type"):
            torch._C._jit_register_shape_compute_graph_for_node(node, wrong_output_types.graph)

        @torch.jit.script
        def too_many_inputs(x: List[int], y: List[int], z: Any, z2: Any):
            x: List[int] = []
            return x

        with self.assertRaises(RuntimeError) as error:
            torch._C._jit_register_shape_compute_graph_for_node(node, too_many_inputs.graph)

        self.assertTrue("fewer arguments than schema" in str(error.exception))<|MERGE_RESOLUTION|>--- conflicted
+++ resolved
@@ -7,30 +7,26 @@
 import torch
 from torch import nn
 from torch.testing import FileCheck
-from torch.testing._internal.common_methods_invocations import sample_inputs_cat_concat
+from torch.testing._internal.common_methods_invocations import (
+    sample_inputs_cat_concat,
+)
 from torch.testing._internal.common_utils import make_tensor
 from torch.testing._internal.jit_utils import JitTestCase, execWrapper
 from typing import List, Any
 
-if __name__ == "__main__":
-    raise RuntimeError(
-        "This test file is not meant to be run directly, use:\n\n"
-        "\tpython test/test_jit.py TESTNAME\n\n"
-        "instead."
-    )
+if __name__ == '__main__':
+    raise RuntimeError("This test file is not meant to be run directly, use:\n\n"
+                       "\tpython test/test_jit.py TESTNAME\n\n"
+                       "instead.")
 
 # XXX: still in prototype
 class TestSymbolicShapeAnalysis(JitTestCase):
     def setUp(self):
-        self.prev_symbolic_shapes_test_enabled = (
-            torch._C._jit_symbolic_shapes_test_mode_enabled()
-        )
+        self.prev_symbolic_shapes_test_enabled = torch._C._jit_symbolic_shapes_test_mode_enabled()
         torch._C._jit_set_symbolic_shapes_test_mode(True)
 
     def tearDown(self):
-        torch._C._jit_set_symbolic_shapes_test_mode(
-            self.prev_symbolic_shapes_test_enabled
-        )
+        torch._C._jit_set_symbolic_shapes_test_mode(self.prev_symbolic_shapes_test_enabled)
 
     def test_shape_analysis(self):
         @torch.jit.script
@@ -120,9 +116,7 @@
         def neg_to_one(li):
             return [elem if elem >= 0 else -1 for elem in li]
 
-        self.assertEqual(
-            neg_to_one(view.output().type().symbolic_sizes()), [-1, 3, 2, -1]
-        )
+        self.assertEqual(neg_to_one(view.output().type().symbolic_sizes()), [-1, 3, 2, -1])
         if_out = next(foo.graph.findNode("prim::If").outputs())
         self.assertEqual(neg_to_one(if_out.type().symbolic_sizes()), [-1, 3, -1, -1])
 
@@ -142,7 +136,9 @@
             y = x.mul_(2)
             return y
 
-        unary_ops = [mul_inplace]
+        unary_ops = [
+            mul_inplace
+        ]
         for fn in unary_ops:
             # t = torch.jit.trace(fn, torch.rand([4, 4]))  # For some reason tracing is erroring out.
             t = torch.jit.script(fn)
@@ -208,9 +204,7 @@
 
             inputs[1].setType(inputs[1].type().with_sizes([5, 8, sym1]))
             torch._C._jit_pass_propagate_shapes_on_graph(graph)
-            self.assertEqual(
-                next(graph.outputs()).type().symbolic_sizes(), [5, 8, sym1]
-            )
+            self.assertEqual(next(graph.outputs()).type().symbolic_sizes(), [5, 8, sym1])
 
     def test_adaptive_avg_pool2d(self):
         inps = [
@@ -261,58 +255,33 @@
         ]
 
         for inp in inps:
-            funcs_template = dedent(
-                """
+            funcs_template = dedent('''
             def func():
                 return torch.arange({args})
-            """
-            )
+            ''')
 
             inp_s = str(inp)[1:-1]  # remove tuple parens
             funcs_str = funcs_template.format(args=inp_s)
             scope = {}
             execWrapper(funcs_str, globals(), scope)
             cu = torch.jit.CompilationUnit(funcs_str)
-            self.checkShapeAnalysis(
-                list(cu.func().size()),
-                cu.func.graph,
-                assert_propagation=True,
-                constant_prop=False,
-            )
+            self.checkShapeAnalysis(list(cu.func().size()), cu.func.graph, assert_propagation=True, constant_prop=False)
 
     def test_shape_embedding_bag(self):
         # TODO: merge into opinfos, having difficulties there
         with torch.no_grad():
-
             def make_arg(shape, low=None, high=None):
-                return make_tensor(
-                    shape,
-                    device="cpu",
-                    dtype=torch.int64,
-                    low=low,
-                    high=high,
-                    requires_grad=False,
-                )
+                return make_tensor(shape, device='cpu', dtype=torch.int64,
+                                   low=low, high=high, requires_grad=False)
 
             nn_inps = (
-                (
-                    make_arg((40,), 0, 9),
-                    torch.nn.Embedding(20, embedding_dim=64, max_norm=1.0),
-                ),
+                (make_arg((40,), 0, 9), torch.nn.Embedding(20, embedding_dim=64, max_norm=1.0)),
                 (make_arg((2, 4), 0, 9), torch.nn.Embedding(10, 20, sparse=True)),
                 (make_arg(()), torch.nn.Embedding(0, 0, sparse=True)),
                 (make_arg((2, 4), 0, 9), torch.nn.Embedding(10, 0, sparse=True)),
                 (make_arg((4,), 0, 21), torch.nn.Embedding(22, 5, max_norm=1.0)),
-                (
-                    make_arg((2,), 0, 1),
-                    torch.nn.Embedding.from_pretrained(
-                        torch.arange(6.0).view(2, 3),
-                        max_norm=2.0,
-                        norm_type=0.5,
-                        scale_grad_by_freq=False,
-                        sparse=True,
-                    ),
-                ),
+                (make_arg((2,), 0, 1), torch.nn.Embedding.from_pretrained(torch.arange(6.).view(2, 3), max_norm=2.,
+                                                                          norm_type=.5, scale_grad_by_freq=False, sparse=True)),
             )
 
             for inp, module in nn_inps:
@@ -332,16 +301,14 @@
 
                 fn = torch.jit.trace(foo, (inp.detach(),), check_trace=False)
 
-                self.checkShapeAnalysis(
-                    out_size, fn.graph, assert_propagation=True, constant_prop=False
-                )
+                self.checkShapeAnalysis(out_size, fn.graph, assert_propagation=True, constant_prop=False)
 
     def test_shape_concat(self):
         # TODO: unify with opinfo tests, traces of lists dont preserve sizes in IR
         sample_inputs = sample_inputs_cat_concat(None, "cpu", torch.float, False)
 
         class CatMod(nn.Module):
-            __constants__ = ["dim"]
+            __constants__ = ['dim']
 
             def __init__(self, dim=0):
                 super(CatMod, self).__init__()
@@ -365,9 +332,7 @@
         mm = torch.jit.freeze(torch.jit.script(nn.Conv2d(16, 33, 3, stride=2).eval()))
         inps = list(mm.graph.inputs())
         inps[1].setType(inps[1].type().with_sizes([None, None, None, None]))
-        shape_compute_graph = torch._C._jit_pass_propagate_shapes_on_graph_and_build_compute(
-            mm.graph
-        )
+        shape_compute_graph = torch._C._jit_pass_propagate_shapes_on_graph_and_build_compute(mm.graph)
         g = shape_compute_graph.partial_eval_shape_graph()
         # to make into a jit function cant have multiple outputs
         g.makeMultiOutputIntoTuple()
@@ -380,13 +345,8 @@
 
     def test_partial_eval_graph_conv(self):
         mm = torch.jit.freeze(torch.jit.script(nn.Conv2d(16, 33, 3, stride=2).eval()))
-        shape_compute_graph = torch._C._jit_pass_propagate_shapes_on_graph_and_build_compute(
-            mm.graph
-        )
-        output_sizes = (
-            mm.graph.findNode("aten::conv2d").output().type().symbolic_sizes()
-        )
-
+        shape_compute_graph = torch._C._jit_pass_propagate_shapes_on_graph_and_build_compute(mm.graph)
+        output_sizes = mm.graph.findNode("aten::conv2d").output().type().symbolic_sizes()
         # calculating 0, 2 and 3 index
         for i in [0, 2, 3]:
             self.assertTrue(output_sizes[i] < 0)
@@ -401,9 +361,7 @@
         for o, oe in zip(output, output_eager[0:1] + output_eager[2:]):
             self.assertEqual(o, oe)
 
-    def checkSymShapeCompute(
-        self, shape_compute_graph, nodes, node_output_sizes, shape_inputs
-    ):
+    def checkSymShapeCompute(self, shape_compute_graph, nodes, node_output_sizes, shape_inputs):
         g = shape_compute_graph.partial_eval_shape_graph()
         self.assertTrue(len(list(g.inputs())) == len(shape_inputs))
         output_sym_map = shape_compute_graph.graph_output_to_symbolic_shape_dim()
@@ -426,49 +384,27 @@
                     self.assertEqual(sym_outputs[sym_shape_index], output_shape[i])
 
     def test_partial_eval_stitching(self):
-        conv1 = torch.nn.Conv2d(
-            3, 64, kernel_size=(7, 7), stride=(2, 2), padding=(3, 3), bias=False
-        )
-        max_pool = torch.nn.MaxPool2d(
-            kernel_size=3, stride=2, padding=1, dilation=1, ceil_mode=False
-        )
-        conv2 = nn.Conv2d(
-            64, 128, kernel_size=(3, 3), stride=(2, 2), padding=(1, 1), bias=False
-        )
-
-        mod = torch.jit.freeze(
-            torch.jit.script(nn.Sequential(conv1, max_pool, conv2).eval())
-        )
+        conv1 = torch.nn.Conv2d(3, 64, kernel_size=(7, 7), stride=(2, 2), padding=(3, 3), bias=False)
+        max_pool = torch.nn.MaxPool2d(kernel_size=3, stride=2, padding=1, dilation=1, ceil_mode=False)
+        conv2 = nn.Conv2d(64, 128, kernel_size=(3, 3), stride=(2, 2), padding=(1, 1), bias=False)
+
+        mod = torch.jit.freeze(torch.jit.script(nn.Sequential(conv1, max_pool, conv2).eval()))
 
         conv1_output = conv1(torch.rand(1, 3, 224, 224))
         max_pool_output = max_pool(conv1_output)
         conv2_output = conv2(max_pool_output)
 
-        shape_compute_graph = torch._C._jit_pass_propagate_shapes_on_graph_and_build_compute(
-            mod.graph
-        )
-        nodes = [mod.graph.findNode("aten::max_pool2d")] + list(
-            mod.graph.findAllNodes("aten::conv2d")
-        )
-        output_shapes = [
-            max_pool_output.size(),
-            conv1_output.size(),
-            conv2_output.size(),
-        ]
-        self.checkSymShapeCompute(
-            shape_compute_graph, nodes, output_shapes, ([1, 3, 224, 224],)
-        )
+        shape_compute_graph = torch._C._jit_pass_propagate_shapes_on_graph_and_build_compute(mod.graph)
+        nodes = [mod.graph.findNode("aten::max_pool2d")] + list(mod.graph.findAllNodes("aten::conv2d"))
+        output_shapes = [max_pool_output.size(), conv1_output.size(), conv2_output.size()]
+        self.checkSymShapeCompute(shape_compute_graph, nodes, output_shapes, ([1, 3, 224, 224],))
 
     def test_refinement_through_graph_stitching(self):
         class TwoConvs(torch.nn.Module):
             def __init__(self):
                 super(TwoConvs, self).__init__()
-                self.conv1 = torch.nn.Conv2d(
-                    3, 64, kernel_size=(7, 7), stride=(2, 2), padding=(3, 3), bias=False
-                )
-                self.conv2 = torch.nn.Conv2d(
-                    3, 64, kernel_size=(7, 7), stride=(2, 2), padding=(3, 3), bias=False
-                )
+                self.conv1 = torch.nn.Conv2d(3, 64, kernel_size=(7, 7), stride=(2, 2), padding=(3, 3), bias=False)
+                self.conv2 = torch.nn.Conv2d(3, 64, kernel_size=(7, 7), stride=(2, 2), padding=(3, 3), bias=False)
 
             def forward(self, x):
                 a = self.conv1(x)
@@ -492,29 +428,18 @@
         self.assertEqual(out1, out2)
 
     def test_stitching_multi_output(self):
-        max_pool = torch.nn.MaxPool2d(
-            kernel_size=3,
-            stride=2,
-            padding=1,
-            dilation=1,
-            ceil_mode=False,
-            return_indices=True,
-        )
+        max_pool = torch.nn.MaxPool2d(kernel_size=3, stride=2, padding=1, dilation=1, ceil_mode=False, return_indices=True)
         tensor = torch.rand(1, 3, 224, 224)
         mod = torch.jit.trace(max_pool, (tensor,))
         mod = torch.jit.freeze(mod.eval())
         inp = list(mod.graph.inputs())[1]
         inp.setType(inp.type().with_sizes([None, None, None, None]))
         output_tensor = list(mod(tensor)[0].size())
-        self.run_pass("lower_all_tuples", mod.graph)
-        shape_compute_graph = torch._C._jit_pass_propagate_shapes_on_graph_and_build_compute(
-            mod.graph
-        )
+        self.run_pass('lower_all_tuples', mod.graph)
+        shape_compute_graph = torch._C._jit_pass_propagate_shapes_on_graph_and_build_compute(mod.graph)
         max_pool_node = mod.graph.findNode("aten::max_pool2d_with_indices")
         outs = list(max_pool_node.outputs())
-        self.assertEqual(
-            outs[0].type().symbolic_sizes(), outs[1].type().symbolic_sizes()
-        )
+        self.assertEqual(outs[0].type().symbolic_sizes(), outs[1].type().symbolic_sizes())
         g = shape_compute_graph.partial_eval_shape_graph()
         # to make into a jit function cant have multiple outputs
         g.makeMultiOutputIntoTuple()
@@ -550,28 +475,15 @@
             for inp in foo.graph.inputs():
                 inp.setType(inp.type().with_sizes([None, None]))
 
-<<<<<<< HEAD
-        shape_compute_graph = torch._C._jit_pass_propagate_shapes_on_graph_and_build_compute(
-            foo.graph
-        )
-        nodes = (
-            [g.findNode("aten::div")]
-            + [g.findNode("aten::add")]
-            + [g.findNode("aten::cat")]
-        )
-=======
             shape_compute_graph = torch._C._jit_pass_propagate_shapes_on_graph_and_build_compute(foo.graph)
             nodes = [g.findNode("aten::div")] + [g.findNode("aten::add")] + [g.findNode("aten::cat")]
->>>>>>> 35d4a805
 
             inps = [1, 10], [20, 10], [15, 1], [5, 1]
             output_shapes = [[20, 10], [20, 10], [20, 1]]
 
             self.checkSymShapeCompute(shape_compute_graph, nodes, output_shapes, inps)
 
-    @unittest.skipIf(
-        not hasattr(torch.jit, "_shapes"), "shape functions not loaded in python"
-    )
+    @unittest.skipIf(not hasattr(torch.jit, "_shapes"), "shape functions not loaded in python")
     def test_shape_function_includes(self):
         inp_shape = [1, 16, 5, 10]
         weight_shape = [33, 16, 3, 3]
@@ -580,9 +492,7 @@
         padding = [0, 0]
         dilation = [1, 1]
         groups = 1
-        res = torch.jit._shapes.conv2d(
-            inp_shape, weight_shape, bias, stride, padding, dilation, groups
-        )
+        res = torch.jit._shapes.conv2d(inp_shape, weight_shape, bias, stride, padding, dilation, groups)
         self.assertEqual(res, [1, 33, 2, 4])
 
         m1_shape = [10, 20]
