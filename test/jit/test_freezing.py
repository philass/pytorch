--- conflicted
+++ resolved
@@ -1741,7 +1741,8 @@
             scripted_mod = torch.jit.script(mod)
             scripted_mod = torch.jit.freeze(scripted_mod)
             self.run_pass("convert_frozen_ops_to_mkldnn", scripted_mod.graph)
-            FileCheck().check("aten::to_mkldnn").check_not("aten::add_").check("aten::div_").run(scripted_mod.graph)
+            # add gets uninplaced and reinplaced
+            FileCheck().check("aten::to_mkldnn").check("aten::add_").check("aten::div_").run(scripted_mod.graph)
             inp = torch.rand([20, 20])
             self.assertEqual(scripted_mod(inp), mod(inp))
             self.assertEqual(scripted_mod(inp), mod(inp))
@@ -1770,107 +1771,6 @@
             inp = torch.rand([4, 3, 4, 4])
             self.assertEqual(frozen(inp), mod(inp))
 
-<<<<<<< HEAD
-@unittest.skipIf(not torch._C.has_mkldnn, "MKL-DNN build is disabled")
-class TestMKLDNNReinplacing(JitTestCase):
-    def setUp(self):
-        self.default_dtype = torch.get_default_dtype()
-        torch.set_default_dtype(torch.float)
-
-    def tearDown(self):
-        torch.set_default_dtype(self.default_dtype)
-
-    def getConv(self):
-        return nn.Conv2d(3, 32, kernel_size=3, stride=2).eval()
-
-    def getInput(self):
-        return torch.rand([4, 3, 4, 4])
-
-    def freezeAndConvert(self, mod):
-        mod = torch.jit.freeze(torch.jit.script(mod.eval()))
-        self.run_pass("convert_frozen_ops_to_mkldnn", mod.graph)
-        return mod
-
-    def checkResults(self, mod1, mod2):
-        inp = self.getInput()
-        self.assertEqual(mod1(inp), mod2(inp))
-
-    def test_successful(self):
-        # simple conv-relu
-        mod_eager = nn.Sequential(self.getConv(), nn.ReLU(), nn.ReLU())
-        mod = self.freezeAndConvert(mod_eager)
-        FileCheck().check("mkldnn_convolution").check_next("aten::relu_").check_next("aten::relu_").run(mod.graph)
-        self.checkResults(mod_eager, mod)
-
-    def test_merge_liveness(self):
-        class Mod(nn.Module):
-            def __init__(self, tensor):
-                super().__init__()
-                self.tensor = tensor
-
-            def forward(self, x):
-                # this mul can be inplaced since x is dead after this use
-                temporary = x * self.tensor
-                # temporary livespan is the return node,
-                # add can not be inplaced
-                return temporary + temporary, temporary
-
-        mod_eager = nn.Sequential(self.getConv(), Mod(torch.rand([4, 32, 1, 1])))
-        mod = self.freezeAndConvert(mod_eager)
-        FileCheck().check("aten::mul_").check_not("aten::add_").run(mod.graph)
-        self.checkResults(mod_eager, mod)
-
-    def test_always_alive_values(self):
-        class Mod(nn.Module):
-            def __init__(self, tensor):
-                super().__init__()
-                self.tensor = tensor
-
-            def forward(self, x):
-                # x can't be inplaced because its a return value,
-                # check that the inplacing pass doesnt try to inplace
-                # self.tensor because its always alive
-                return x * self.tensor, x
-
-        mod_eager = nn.Sequential(self.getConv(), Mod(torch.rand([4, 32, 1, 1])))
-        mod = self.freezeAndConvert(mod_eager)
-        FileCheck().check_not("aten::mul_").run(mod.graph)
-        self.checkResults(mod_eager, mod)
-
-        conv = self.getConv()
-
-        class Mod(nn.Module):
-            def __init__(self):
-                super().__init__()
-                self.tensor = torch.rand([4, 32, 1, 1])
-                self.conv = conv
-
-            def forward(self, x):
-                # the shapes dont add up on this just testing a particular pattern
-                conv_output = self.conv(x)
-                return conv_output, self.conv(torch.add(x, x))
-
-        mod = self.freezeAndConvert(Mod())
-        # x is an input to the graph, and so it should not be inplaced
-        # in the torch.add(x, x) call
-        FileCheck().check_not("aten::add_").run(mod.graph)
-
-    def test_switch_inputs_to_inplace(self):
-        class Mod(nn.Module):
-            def __init__(self, tensor):
-                super().__init__()
-                self.tensor = tensor
-
-            def forward(self, x):
-                # self.tensor cannot be inplaced, however x can,
-                # and bc add is commutative we can reverse inputs to add_
-                return self.tensor + x
-
-        mod_eager = nn.Sequential(self.getConv(), Mod(torch.rand([4, 32, 1, 1])))
-        mod = self.freezeAndConvert(mod_eager)
-        FileCheck().check("aten::add_").run(mod.graph)
-        self.checkResults(mod_eager, mod)
-=======
     @unittest.skipIf(not TEST_CUDNN, "requires CUDNN")
     def test_freeze_conv_relu_fusion(self):
         conv_bias = [True, False]
@@ -1917,4 +1817,102 @@
                 FileCheck().check("aten::cudnn_convolution_relu").run(frozen_mod.graph)
 
             self.assertEqual(mod_eager(inp), frozen_mod(inp))
->>>>>>> 8019a413
+@unittest.skipIf(not torch._C.has_mkldnn, "MKL-DNN build is disabled")
+class TestMKLDNNReinplacing(JitTestCase):
+    def setUp(self):
+        self.default_dtype = torch.get_default_dtype()
+        torch.set_default_dtype(torch.float)
+
+    def tearDown(self):
+        torch.set_default_dtype(self.default_dtype)
+
+    def getConv(self):
+        return nn.Conv2d(3, 32, kernel_size=3, stride=2).eval()
+
+    def getInput(self):
+        return torch.rand([4, 3, 4, 4])
+
+    def freezeAndConvert(self, mod):
+        mod = torch.jit.freeze(torch.jit.script(mod.eval()))
+        self.run_pass("convert_frozen_ops_to_mkldnn", mod.graph)
+        return mod
+
+    def checkResults(self, mod1, mod2):
+        inp = self.getInput()
+        self.assertEqual(mod1(inp), mod2(inp))
+
+    def test_successful(self):
+        # simple conv-relu
+        mod_eager = nn.Sequential(self.getConv(), nn.ReLU(), nn.ReLU())
+        mod = self.freezeAndConvert(mod_eager)
+        FileCheck().check("mkldnn_convolution").check_next("aten::relu_").check_next("aten::relu_").run(mod.graph)
+        self.checkResults(mod_eager, mod)
+
+    def test_merge_liveness(self):
+        class Mod(nn.Module):
+            def __init__(self, tensor):
+                super().__init__()
+                self.tensor = tensor
+
+            def forward(self, x):
+                # this mul can be inplaced since x is dead after this use
+                temporary = x * self.tensor
+                # temporary livespan is the return node,
+                # add can not be inplaced
+                return temporary + temporary, temporary
+
+        mod_eager = nn.Sequential(self.getConv(), Mod(torch.rand([4, 32, 1, 1])))
+        mod = self.freezeAndConvert(mod_eager)
+        FileCheck().check("aten::mul_").check_not("aten::add_").run(mod.graph)
+        self.checkResults(mod_eager, mod)
+
+    def test_always_alive_values(self):
+        class Mod(nn.Module):
+            def __init__(self, tensor):
+                super().__init__()
+                self.tensor = tensor
+
+            def forward(self, x):
+                # x can't be inplaced because its a return value,
+                # check that the inplacing pass doesnt try to inplace
+                # self.tensor because its always alive
+                return x * self.tensor, x
+
+        mod_eager = nn.Sequential(self.getConv(), Mod(torch.rand([4, 32, 1, 1])))
+        mod = self.freezeAndConvert(mod_eager)
+        FileCheck().check_not("aten::mul_").run(mod.graph)
+        self.checkResults(mod_eager, mod)
+
+        conv = self.getConv()
+
+        class Mod(nn.Module):
+            def __init__(self):
+                super().__init__()
+                self.tensor = torch.rand([4, 32, 1, 1])
+                self.conv = conv
+
+            def forward(self, x):
+                # the shapes dont add up on this just testing a particular pattern
+                conv_output = self.conv(x)
+                return conv_output, self.conv(torch.add(x, x))
+
+        mod = self.freezeAndConvert(Mod())
+        # x is an input to the graph, and so it should not be inplaced
+        # in the torch.add(x, x) call
+        FileCheck().check_not("aten::add_").run(mod.graph)
+
+    def test_switch_inputs_to_inplace(self):
+        class Mod(nn.Module):
+            def __init__(self, tensor):
+                super().__init__()
+                self.tensor = tensor
+
+            def forward(self, x):
+                # self.tensor cannot be inplaced, however x can,
+                # and bc add is commutative we can reverse inputs to add_
+                return self.tensor + x
+
+        mod_eager = nn.Sequential(self.getConv(), Mod(torch.rand([4, 32, 1, 1])))
+        mod = self.freezeAndConvert(mod_eager)
+        FileCheck().check("aten::add_").run(mod.graph)
+        self.checkResults(mod_eager, mod)