--- conflicted
+++ resolved
@@ -5228,10 +5228,7 @@
         #       torch.linalg.lu_factor_ex
         #       torch.lu_unpack
         #       torch.linalg.lu_solve
-<<<<<<< HEAD
-=======
         #       torch.linalg.solve
->>>>>>> 9e4159e5
         make_arg_full = partial(make_fullrank_matrices_with_distinct_singular_values, device=device, dtype=dtype)
         make_arg = partial(make_tensor, device=device, dtype=dtype)
 
