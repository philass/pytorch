--- conflicted
+++ resolved
@@ -246,10 +246,7 @@
     ln -sf "$TORCH_LIB_DIR"/libbackend_with_compiler.so "$TORCH_BIN_DIR"
     ln -sf "$TORCH_LIB_DIR"/libjitbackend_test.so "$TORCH_BIN_DIR"
     ln -sf "$TORCH_LIB_DIR"/libc10* "$TORCH_BIN_DIR"
-<<<<<<< HEAD
-=======
     ln -sf "$TORCH_LIB_DIR"/libshm* "$TORCH_BIN_DIR"
->>>>>>> fccaa4a3
     ln -sf "$TORCH_LIB_DIR"/libtorch* "$TORCH_BIN_DIR"
     ln -sf "$TORCH_LIB_DIR"/libtbb* "$TORCH_BIN_DIR"
 
@@ -272,12 +269,8 @@
     python test/cpp/jit/tests_setup.py shutdown
     # Wait for background download to finish
     wait
-<<<<<<< HEAD
-    OMP_NUM_THREADS=2 TORCH_CPP_TEST_MNIST_PATH="test/cpp/api/mnist" "$TORCH_BIN_DIR"/test_api --gtest_output=xml:$TEST_REPORTS_DIR/test_api.xml
-=======
     # Exclude IMethodTest that relies on torch::deploy, which will instead be ran in test_deploy.
     OMP_NUM_THREADS=2 TORCH_CPP_TEST_MNIST_PATH="test/cpp/api/mnist" "$TORCH_BIN_DIR"/test_api --gtest_filter='-IMethodTest.*' --gtest_output=xml:$TEST_REPORTS_DIR/test_api.xml
->>>>>>> fccaa4a3
     "$TORCH_BIN_DIR"/test_tensorexpr --gtest_output=xml:$TEST_REPORTS_DIR/test_tensorexpr.xml
     "$TORCH_BIN_DIR"/test_mobile_nnc --gtest_output=xml:$TEST_REPORTS_DIR/test_mobile_nnc.xml
     if [[ "${BUILD_ENVIRONMENT}" == pytorch-linux-xenial-py3* ]]; then
@@ -490,15 +483,7 @@
   ln -sf "$TORCH_LIB_DIR"/libshm* "$TORCH_BIN_DIR"
   ln -sf "$TORCH_LIB_DIR"/libc10* "$TORCH_BIN_DIR"
   "$TORCH_BIN_DIR"/test_deploy
-<<<<<<< HEAD
-  assert_git_not_dirty
-}
-
-test_lazy_tensor_core() {
-  lazy_tensor_core/test/cpp/build/test_ptltc
-=======
   "$TORCH_BIN_DIR"/test_api --gtest_filter='IMethodTest.*'
->>>>>>> fccaa4a3
   assert_git_not_dirty
 }
 
